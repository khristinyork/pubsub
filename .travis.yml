language: java

matrix:
  include:
    - os: linux
      jdk: oraclejdk8
    - os: linux
      jdk: oraclejdk7
    - os: linux
      jdk: openjdk7

script:
  - mvn -q -B -f jms-light/pom.xml clean verify
  - mvn -q -B -f kafka-connector/pom.xml clean verify
  - mvn -q -B -f client/pom.xml clean verify -Dmaven.javadoc.skip=true -Dgpg.skip=true -Dmaven.test.skip=true -Djava.util.logging.config.file=client/src/test/resources/logging.properties
  - jdk_switcher use oraclejdk8
<<<<<<< HEAD
  - mvn -q -B -f pubsub-mapped-api/pom.xml clean install
  - mvn -q -B -f load-test-framework/pom.xml clean install verify
=======
  - mvn -q -B -f pubsub-mapped-api/pom.xml clean install verify
  - mvn -q -B -f load-test-framework/pom.xml clean install verify
>>>>>>> ef906af3
<|MERGE_RESOLUTION|>--- conflicted
+++ resolved
@@ -14,10 +14,5 @@
   - mvn -q -B -f kafka-connector/pom.xml clean verify
   - mvn -q -B -f client/pom.xml clean verify -Dmaven.javadoc.skip=true -Dgpg.skip=true -Dmaven.test.skip=true -Djava.util.logging.config.file=client/src/test/resources/logging.properties
   - jdk_switcher use oraclejdk8
-<<<<<<< HEAD
-  - mvn -q -B -f pubsub-mapped-api/pom.xml clean install
-  - mvn -q -B -f load-test-framework/pom.xml clean install verify
-=======
   - mvn -q -B -f pubsub-mapped-api/pom.xml clean install verify
   - mvn -q -B -f load-test-framework/pom.xml clean install verify
->>>>>>> ef906af3
