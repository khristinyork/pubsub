language: java

matrix:
  include:
    - os: linux
      jdk: oraclejdk8
    - os: linux
      jdk: oraclejdk7
    - os: linux
      jdk: openjdk7

script:
  - mvn -q -B -f jms-light/pom.xml clean integration-test
  - mvn -q -B -f kafka-connector/pom.xml clean verify
<<<<<<< HEAD
  - mvn -q -B -f client/pom.xml clean verify -Dmaven.javadoc.skip=true -Dgpg.skip=true -Djava.util.logging.config.file=client/src/test/resources/logging.properties
=======
  - mvn -q -B -f client/pom.xml clean verify -Dmaven.javadoc.skip=true -Dgpg.skip=true -Dmaven.test.skip=true -Djava.util.logging.config.file=client/src/test/resources/logging.properties
>>>>>>> 6b5cd094
  - jdk_switcher use oraclejdk8
  - mvn -q -B -f load-test-framework/pom.xml clean verify
  - mvn -q -B -f jms-light/pom.xml clean verify -Dmaven.test.skip=true<|MERGE_RESOLUTION|>--- conflicted
+++ resolved
@@ -12,11 +12,7 @@
 script:
   - mvn -q -B -f jms-light/pom.xml clean integration-test
   - mvn -q -B -f kafka-connector/pom.xml clean verify
-<<<<<<< HEAD
-  - mvn -q -B -f client/pom.xml clean verify -Dmaven.javadoc.skip=true -Dgpg.skip=true -Djava.util.logging.config.file=client/src/test/resources/logging.properties
-=======
   - mvn -q -B -f client/pom.xml clean verify -Dmaven.javadoc.skip=true -Dgpg.skip=true -Dmaven.test.skip=true -Djava.util.logging.config.file=client/src/test/resources/logging.properties
->>>>>>> 6b5cd094
   - jdk_switcher use oraclejdk8
   - mvn -q -B -f load-test-framework/pom.xml clean verify
   - mvn -q -B -f jms-light/pom.xml clean verify -Dmaven.test.skip=true