// Copyright 2016 Google Inc.
//
// Licensed under the Apache License, Version 2.0 (the "License");
// you may not use this file except in compliance with the License.
// You may obtain a copy of the License at
//
//      http://www.apache.org/licenses/LICENSE-2.0
//
// Unless required by applicable law or agreed to in writing, software
// distributed under the License is distributed on an "AS IS" BASIS,
// WITHOUT WARRANTIES OR CONDITIONS OF ANY KIND, either express or implied.
// See the License for the specific language governing permissions and
// limitations under the License.
//
////////////////////////////////////////////////////////////////////////////////

package com.google.pubsub.flic.controllers;

import com.beust.jcommander.internal.Nullable;
import com.google.common.util.concurrent.ListenableFuture;
import com.google.common.util.concurrent.SettableFuture;
import com.google.protobuf.Duration;
import com.google.protobuf.Timestamp;
import com.google.pubsub.flic.common.LatencyDistribution;
import com.google.pubsub.flic.common.LoadtestGrpc;
import com.google.pubsub.flic.common.LoadtestProto;
import com.google.pubsub.flic.common.LoadtestProto.KafkaOptions;
import com.google.pubsub.flic.common.LoadtestProto.PubsubOptions;
import com.google.pubsub.flic.common.LoadtestProto.StartRequest;
import com.google.pubsub.flic.common.LoadtestProto.StartResponse;
import io.grpc.ManagedChannelBuilder;
import io.grpc.stub.StreamObserver;
import java.util.concurrent.ExecutionException;
import java.util.concurrent.ScheduledExecutorService;
import java.util.concurrent.TimeUnit;
import org.slf4j.Logger;
import org.slf4j.LoggerFactory;

/**
 * Manages remote clients by starting, performing health checks, and collecting statistics
 * on running clients.
 */
public class Client {
  static final String TOPIC_PREFIX = "cloud-pubsub-loadtest-";
  private static final Logger log = LoggerFactory.getLogger(Client.class);
  private static final int PORT = 5000;
  public static int messageSize;
  public static int requestRate;
  public static Timestamp startTime;
  public static int loadtestLengthSeconds;
  public static int publishBatchSize;
  public static int maxMessagesPerPull;
  public static int pollLength;
  public static String broker;
  public static int maxOutstandingRequests;
  public static long burnInTimeMillis;
  public static int numberOfMessages = 0;
  private final ClientType clientType;
  private final String networkAddress;
  private final String project;
  private final String topic;
  private final String subscription;
  private final ScheduledExecutorService executorService;
  private ClientStatus clientStatus;
  private LoadtestGrpc.LoadtestStub stub;
  private int errors = 0;
  private long[] bucketValues = new long[LatencyDistribution.LATENCY_BUCKETS.length];
  private long runningSeconds = 0;
  private SettableFuture<Void> doneFuture = SettableFuture.create();

  Client(ClientType clientType, String networkAddress, String project,
         @Nullable String subscription, ScheduledExecutorService executorService) {
    this.clientType = clientType;
    this.networkAddress = networkAddress;
    this.clientStatus = ClientStatus.NONE;
    this.project = project;
    this.topic = TOPIC_PREFIX + getTopicSuffix(clientType);
    this.subscription = subscription;
    this.executorService = executorService;
  }

  static String getTopicSuffix(ClientType clientType) {
    switch (clientType) {
      case CPS_GCLOUD_JAVA_PUBLISHER:
      case CPS_GCLOUD_JAVA_SUBSCRIBER:
      case CPS_GCLOUD_PYTHON_PUBLISHER:
        return "gcloud";
      case KAFKA_PUBLISHER:
      case KAFKA_SUBSCRIBER:
        return "kafka";
    }
    return null;
  }

  ClientType getClientType() {
    return clientType;
  }

  ListenableFuture<Void> getDoneFuture() {
    return doneFuture;
  }

  private LoadtestGrpc.LoadtestStub getStub() {
    return LoadtestGrpc.newStub(
        ManagedChannelBuilder.forAddress(networkAddress, PORT).usePlaintext(true).build());
  }

  long getRunningSeconds() {
    return runningSeconds;
  }

  long[] getBucketValues() {
    return bucketValues;
  }

  void start() throws Throwable {
    // Send a gRPC call to start the server
    log.info("Connecting to " + networkAddress + ":" + PORT);
    StartRequest.Builder requestBuilder = StartRequest.newBuilder()
        .setProject(project)
        .setTopic(topic)
        .setMaxOutstandingRequests(maxOutstandingRequests)
        .setMessageSize(messageSize)
        .setRequestRate(requestRate)
        .setStartTime(startTime)
        .setPublishBatchSize(publishBatchSize);
    if (numberOfMessages > 0) {
      requestBuilder.setNumberOfMessages(numberOfMessages);
    } else {
      requestBuilder.setTestDuration(Duration.newBuilder()
          .setSeconds(loadtestLengthSeconds).build());
    }
    switch (clientType) {
<<<<<<< HEAD
      case CPS_GCLOUD_PUBLISHER:
        requestBuilder.setPubsubOptions(PubsubOptions.newBuilder()
            .setPublishBatchSize(cpsPublishBatchSize));
        break;
      case CPS_GCLOUD_SUBSCRIBER:
=======
      case CPS_GCLOUD_JAVA_SUBSCRIBER:
>>>>>>> 67c89292
        requestBuilder.setPubsubOptions(PubsubOptions.newBuilder()
            .setSubscription(subscription)
            .setMaxMessagesPerPull(maxMessagesPerPull));
        break;
      case KAFKA_PUBLISHER:
        requestBuilder.setKafkaOptions(KafkaOptions.newBuilder()
            .setBroker(broker));
        break;
      case KAFKA_SUBSCRIBER:
        requestBuilder.setKafkaOptions(KafkaOptions.newBuilder()
            .setBroker(broker)
            .setPollLength(pollLength));
        break;
    }
    StartRequest request = requestBuilder.build();
    SettableFuture<Void> startFuture = SettableFuture.create();
    stub = getStub();
    stub.start(request, new StreamObserver<StartResponse>() {
      private int connectionErrors = 0;
      @Override
      public void onNext(StartResponse response) {
        log.info("Successfully started client [" + networkAddress + "]");
        clientStatus = ClientStatus.RUNNING;
        startFuture.set(null);
      }

      @Override
      public void onError(Throwable throwable) {
        if (connectionErrors > 10) {
          log.error("Client failed to start " + connectionErrors + " times, shutting down.");
          clientStatus = ClientStatus.FAILED;
          startFuture.setException(throwable);
          doneFuture.setException(throwable);
          return;
        }
        connectionErrors++;
        try {
          Thread.sleep(5000);
        } catch (InterruptedException e) {
          log.info("Interrupted during back off, retrying.");
        }
        log.debug("Going to retry client connection, likely due to start up time.");
        stub = getStub();
        stub.start(request, this);
      }

      @Override
      public void onCompleted() {
      }
    });
    try {
      startFuture.get();
      executorService.scheduleAtFixedRate(this::checkClient, 20, 20, TimeUnit.SECONDS);
    } catch (ExecutionException e) {
      throw e.getCause();
    }
  }

  private void checkClient() {
    if (clientStatus != ClientStatus.RUNNING) {
      return;
    }
    stub.check(LoadtestProto.CheckRequest.getDefaultInstance(),
        new StreamObserver<LoadtestProto.CheckResponse>() {
          @Override
          public void onNext(LoadtestProto.CheckResponse checkResponse) {
            log.debug("Connected to client.");
            if (checkResponse.getIsFinished()) {
              clientStatus = ClientStatus.STOPPED;
              doneFuture.set(null);
            }
            if (System.currentTimeMillis() < burnInTimeMillis) {
              return;
            }
            synchronized (this) {
              for (int i = 0; i < LatencyDistribution.LATENCY_BUCKETS.length; i++) {
                bucketValues[i] += checkResponse.getBucketValues(i);
              }
              runningSeconds = checkResponse.getRunningDuration().getSeconds();
            }
          }

          @Override
          public void onError(Throwable throwable) {
            if (errors > 3) {
              clientStatus = ClientStatus.FAILED;
              doneFuture.setException(throwable);
              log.error(clientType + " client failed " + errors + 
                        " health checks, something went wrong.");
              return;
            }
            log.warn("Unable to connect to " + clientType + " client, probably a transient error.");
            stub = getStub();
            errors++;
          }

          @Override
          public void onCompleted() {
            errors = 0;
          }
        });
  }

  /**
   * An enum representing the possible client types.
   */
  public enum ClientType {
    CPS_GCLOUD_JAVA_PUBLISHER,
    CPS_GCLOUD_JAVA_SUBSCRIBER,
    CPS_GCLOUD_PYTHON_PUBLISHER,
    KAFKA_PUBLISHER,
    KAFKA_SUBSCRIBER;
    
    public boolean isCpsPublisher() {
      switch (this) {
        case CPS_GCLOUD_JAVA_PUBLISHER:
        case CPS_GCLOUD_PYTHON_PUBLISHER:
          return true;
        default:
          return false;
      }
    }

    public boolean isPublisher() {
      switch (this) {
        case CPS_GCLOUD_PUBLISHER:
        case KAFKA_PUBLISHER:
          return true;
        default:
          return false;
      }
    }

    public ClientType getSubscriberType() {
      switch (this) {
        case CPS_GCLOUD_JAVA_PUBLISHER:
        case CPS_GCLOUD_PYTHON_PUBLISHER:
          return CPS_GCLOUD_JAVA_SUBSCRIBER;
        case KAFKA_PUBLISHER:
          return KAFKA_SUBSCRIBER;
        default:
          return this;
      }
    }

    @Override
    public String toString() {
      return name().toLowerCase().replace('_', '-');
    }
  }

  private enum ClientStatus {
    NONE,
    RUNNING,
    STOPPED,
    FAILED,
  }
}<|MERGE_RESOLUTION|>--- conflicted
+++ resolved
@@ -131,15 +131,7 @@
           .setSeconds(loadtestLengthSeconds).build());
     }
     switch (clientType) {
-<<<<<<< HEAD
-      case CPS_GCLOUD_PUBLISHER:
-        requestBuilder.setPubsubOptions(PubsubOptions.newBuilder()
-            .setPublishBatchSize(cpsPublishBatchSize));
-        break;
-      case CPS_GCLOUD_SUBSCRIBER:
-=======
       case CPS_GCLOUD_JAVA_SUBSCRIBER:
->>>>>>> 67c89292
         requestBuilder.setPubsubOptions(PubsubOptions.newBuilder()
             .setSubscription(subscription)
             .setMaxMessagesPerPull(maxMessagesPerPull));
@@ -227,7 +219,7 @@
             if (errors > 3) {
               clientStatus = ClientStatus.FAILED;
               doneFuture.setException(throwable);
-              log.error(clientType + " client failed " + errors + 
+              log.error(clientType + " client failed " + errors +
                         " health checks, something went wrong.");
               return;
             }
@@ -252,7 +244,7 @@
     CPS_GCLOUD_PYTHON_PUBLISHER,
     KAFKA_PUBLISHER,
     KAFKA_SUBSCRIBER;
-    
+
     public boolean isCpsPublisher() {
       switch (this) {
         case CPS_GCLOUD_JAVA_PUBLISHER:
@@ -265,7 +257,8 @@
 
     public boolean isPublisher() {
       switch (this) {
-        case CPS_GCLOUD_PUBLISHER:
+        case CPS_GCLOUD_JAVA_PUBLISHER:
+        case CPS_GCLOUD_PYTHON_PUBLISHER:
         case KAFKA_PUBLISHER:
           return true;
         default:
