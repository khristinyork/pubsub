--- conflicted
+++ resolved
@@ -24,11 +24,8 @@
 import com.google.common.util.concurrent.Futures;
 import com.google.common.util.concurrent.ListenableFuture;
 import com.google.protobuf.Empty;
-<<<<<<< HEAD
 import com.google.pubsub.clients.consumer.ack.MappedApiMessageReceiver;
 import com.google.pubsub.clients.consumer.ack.Subscriber;
-=======
->>>>>>> 08c7dd53
 import com.google.pubsub.common.ChannelUtil;
 import com.google.pubsub.v1.DeleteSubscriptionRequest;
 import com.google.pubsub.v1.GetSubscriptionRequest;
@@ -100,7 +97,6 @@
   private final Config<K, V> config;
   private final SubscriberFutureStub subscriberFutureStub;
   private final PublisherFutureStub publisherFutureStub;
-<<<<<<< HEAD
   private final Channel channel;
   private final CallCredentials callCredentials;
 
@@ -108,12 +104,6 @@
 
   private ImmutableMap<String, Subscriber> topicNameToSubscriber = ImmutableMap.of();
 
-=======
-
-  private ImmutableMap<String, Subscription> topicNameToSubscription = ImmutableMap.of();
-  private ImmutableList<String> topicNames = ImmutableList.of();
-
->>>>>>> 08c7dd53
   private int currentPoolIndex;
 
   public KafkaConsumer(Map<String, Object> configs) {
@@ -144,7 +134,6 @@
   @SuppressWarnings("unchecked")
   KafkaConsumer(Config config, Channel channel, CallCredentials callCredentials) {
     try {
-
       log.debug("Starting PubSub subscriber");
 
       Preconditions.checkNotNull(channel);
@@ -162,14 +151,9 @@
       this.callCredentials = callCredentials;
       this.channel = channel;
 
-<<<<<<< HEAD
-=======
-      //Kafka-specific options
->>>>>>> 08c7dd53
       this.config = config;
 
       log.debug("PubSub subscriber created");
-
     } catch (Throwable t) {
       throw new KafkaException("Failed to construct PubSub subscriber", t);
     }
@@ -376,11 +360,7 @@
     currentPoolIndex = 0;
   }
 
-<<<<<<< HEAD
   private void deleteSubscriptionsIfAllowed(Collection<Subscriber> subscribers) {
-=======
-  private void deleteSubscriptionsIfAllowed(Collection<Subscription> subscriptions) {
->>>>>>> 08c7dd53
     if(!config.getAllowSubscriptionDeletion())
       return;
 
@@ -419,11 +399,10 @@
 
     } catch (InterruptedException e) {
       throw new InterruptException(e);
-    } catch (ExecutionException e) {
+    } catch (ExecutionException | IOException e) {
       throw new KafkaException(e);
-    } catch (IOException e) {
-      e.printStackTrace();
-    }
+    }
+
     return new ConsumerRecords<>(new HashMap<>());
   }
 
@@ -437,41 +416,7 @@
     return new ConsumerRecords<>(pollRecords);
   }
 
-<<<<<<< HEAD
   private List<ConsumerRecord<K, V>> mapToConsumerRecords(String topicName, PullResponse pulled) {
-=======
-  private ResponseData<PullResponse> getPullResponseResponseData(long timeout) {
-    String topicName = topicNames.get(this.currentPoolIndex % topicNameToSubscription.size());
-
-    Subscription subscription = topicNameToSubscription.get(topicName);
-    ListenableFuture<PullResponse> deputedPull = deputeSinglePubsubPull(subscription, timeout);
-    return new ResponseData<>(topicName, subscription.getName(), deputedPull);
-  }
-
-  private AcknowledgeRequest getAcknowledgeRequest(String subscription, PullResponse pulled) {
-    List<String> ackIds = new ArrayList<>();
-    for (ReceivedMessage receivedMessage : pulled.getReceivedMessagesList()) {
-      ackIds.add(receivedMessage.getAckId());
-    }
-
-    return AcknowledgeRequest.newBuilder()
-        .addAllAckIds(ackIds)
-        .setSubscription(subscription).build();
-  }
-
-  private ListenableFuture<PullResponse> deputeSinglePubsubPull(Subscription s, long timeout) {
-    SubscriberFutureStub deadlineFutureStub =
-        subscriberFutureStub.withDeadlineAfter(timeout, TimeUnit.MILLISECONDS);
-
-    return deadlineFutureStub.pull(PullRequest.newBuilder()
-        .setSubscription(s.getName())
-        .setMaxMessages(config.getMaxPollRecords())
-        .setReturnImmediately(true).build());
-  }
-
-  private List<ConsumerRecord<K, V>> mapToConsumerRecords(ResponseData<PullResponse> pollData,
-      PullResponse pulled) {
->>>>>>> 08c7dd53
     List<ConsumerRecord<K, V>> subscriptionRecords = new ArrayList<>();
 
     for (ReceivedMessage receivedMessage : pulled.getReceivedMessagesList()) {
